--- conflicted
+++ resolved
@@ -17,11 +17,8 @@
 use crate::rpc_utils::create_client;
 
 pub mod handle;
-<<<<<<< HEAD
 pub mod raft_io;
-=======
 pub mod proposal;
->>>>>>> f95360b1
 pub mod rpc_server;
 pub mod rpc_utils;
 
