use std::convert::Infallible;
use std::net::{SocketAddr, TcpListener};
use std::sync::atomic::AtomicBool;
use std::sync::Arc;

use hyper::service::{make_service_fn, service_fn};
use hyper::{Body, Method, Request, Response, Server};
use log::*;
use serde::Deserialize;

use tower_util::BoxService;

use crate::handlers::*;
use crate::settings::Settings;
use crate::utils::{not_found, parse_path};
use toshi_types::Catalog;

#[derive(Deserialize, Debug, Default)]
pub struct QueryOptions {
    pub pretty: Option<bool>,
    pub include_sizes: Option<bool>,
}

impl QueryOptions {
    #[inline]
    pub fn include_sizes(&self) -> bool {
        self.include_sizes.unwrap_or(false)
    }

    #[inline]
    pub fn pretty(&self) -> bool {
        self.pretty.unwrap_or(false)
    }
}

pub type BoxedFn = BoxService<Request<Body>, Response<Body>, hyper::Error>;

#[derive(Clone)]
pub struct Router<C: Catalog> {
    pub cat: Arc<C>,
    pub watcher: Arc<AtomicBool>,
    pub settings: Settings,
}

impl<C: Catalog> Router<C> {
    pub fn new(cat: Arc<C>, watcher: Arc<AtomicBool>) -> Self {
        Self::with_settings(cat, watcher, Settings::default())
    }
    
    pub fn with_settings(cat: Arc<C>, watcher: Arc<AtomicBool>, settings: Settings) -> Self {
        Self { cat, watcher, settings }
    }
    
    pub async fn route(
        catalog: Arc<C>,
        watcher: Arc<AtomicBool>,
        req: Request<Body>,
        settings: Settings,
    ) -> Result<Response<Body>, hyper::Error> {
        let (parts, body) = req.into_parts();
        let query_options: QueryOptions = parts
            .uri
            .query()
            .and_then(|q| serde_urlencoded::from_str(q).ok())
            .unwrap_or_default();

        let method = parts.method;
        let path = parse_path(parts.uri.path());

        match (&method, &path[..]) {
            (m, [idx, "_create"]) if m == Method::PUT => create_index(catalog, body, idx).await,
            (m, [idx, "_summary"]) if m == Method::GET => index_summary(catalog, idx, query_options).await,
            (m, [idx, "_flush"]) if m == Method::GET => flush(catalog, idx).await,
            (m, [idx, "_bulk"]) if m == Method::POST => {
                bulk_insert(catalog, watcher.clone(), body, idx, settings.json_parsing_threads).await
            }
            (m, [idx]) if m == Method::POST => doc_search(catalog, body, idx).await,
            (m, [idx]) if m == Method::PUT => add_document(catalog, body, idx).await,
            (m, [idx]) if m == Method::DELETE => delete_term(catalog, body, idx).await,
            (m, [idx]) if m == Method::GET => {
                if idx == &"favicon.ico" {
                    not_found().await
                } else {
                    all_docs(catalog, idx).await
                }
            }
            (m, []) if m == Method::GET => root::root().await,
            _ => not_found().await,
        }
    }

    pub async fn service_call(catalog: Arc<C>, watcher: Arc<AtomicBool>, settings: Settings) -> Result<BoxedFn, Infallible> {
        Ok(BoxService::new(service_fn(move |req| {
            info!("REQ = {:?}", &req);
            Self::route(Arc::clone(&catalog), Arc::clone(&watcher), req, settings.clone())
        })))
    }

    pub async fn router_with_catalog(self, addr: SocketAddr) -> Result<(), hyper::Error> {
        let routes = make_service_fn(move |_| Self::service_call(Arc::clone(&self.cat), Arc::clone(&self.watcher), self.settings.clone()));
        let server = Server::bind(&addr).serve(routes);
        if let Err(err) = server.await {
            trace!("server error: {}", err);
        }
        Ok(())
    }

    #[allow(dead_code)]
    pub(crate) async fn router_from_tcp(self, listener: TcpListener) -> Result<(), hyper::Error> {
        let routes = make_service_fn(move |_| Self::service_call(Arc::clone(&self.cat), Arc::clone(&self.watcher), self.settings.clone()));
        let server = Server::from_tcp(listener)?.serve(routes);
        if let Err(err) = server.await {
            trace!("server error: {}", err);
        }
        Ok(())
    }
<<<<<<< HEAD
=======
}

#[cfg(test)]
pub mod tests {
    use std::sync::atomic::AtomicBool;
    use std::sync::Arc;

    use toshi_test::{read_body, TestServer};

    use crate::index::create_test_catalog;
    use crate::router::Router;
    use http::StatusCode;
    use hyper::Body;
    use hyper::Request;

    #[tokio::test]
    async fn test_router() -> Result<(), Box<dyn std::error::Error>> {
        let catalog = create_test_catalog("test_index");
        let router = Router::new(catalog, Arc::new(AtomicBool::new(false)));
        let (listen, ts) = TestServer::new()?;
        let req = Request::get(ts.uri("/")?).body(Body::empty())?;

        let req = ts.get(req, router.router_from_tcp(listen)).await?;
        let resp = read_body(req).await.unwrap();
        assert_eq!(super::root::toshi_info(), resp);
        Ok(())
    }

    #[tokio::test]
    async fn test_not_found() -> Result<(), Box<dyn std::error::Error>> {
        let catalog = create_test_catalog("test_index");
        let router = Router::new(catalog, Arc::new(AtomicBool::new(false)));
        let (listen, ts) = TestServer::new()?;
        let req = Request::get(ts.uri("/asdf/asdf")?).body(Body::empty())?;

        let req = ts.get(req, router.router_from_tcp(listen)).await?;
        assert_eq!(req.status(), StatusCode::NOT_FOUND);
        Ok(())
    }
>>>>>>> f95360b1
}<|MERGE_RESOLUTION|>--- conflicted
+++ resolved
@@ -46,11 +46,11 @@
     pub fn new(cat: Arc<C>, watcher: Arc<AtomicBool>) -> Self {
         Self::with_settings(cat, watcher, Settings::default())
     }
-    
+
     pub fn with_settings(cat: Arc<C>, watcher: Arc<AtomicBool>, settings: Settings) -> Self {
         Self { cat, watcher, settings }
     }
-    
+
     pub async fn route(
         catalog: Arc<C>,
         watcher: Arc<AtomicBool>,
@@ -114,46 +114,4 @@
         }
         Ok(())
     }
-<<<<<<< HEAD
-=======
-}
-
-#[cfg(test)]
-pub mod tests {
-    use std::sync::atomic::AtomicBool;
-    use std::sync::Arc;
-
-    use toshi_test::{read_body, TestServer};
-
-    use crate::index::create_test_catalog;
-    use crate::router::Router;
-    use http::StatusCode;
-    use hyper::Body;
-    use hyper::Request;
-
-    #[tokio::test]
-    async fn test_router() -> Result<(), Box<dyn std::error::Error>> {
-        let catalog = create_test_catalog("test_index");
-        let router = Router::new(catalog, Arc::new(AtomicBool::new(false)));
-        let (listen, ts) = TestServer::new()?;
-        let req = Request::get(ts.uri("/")?).body(Body::empty())?;
-
-        let req = ts.get(req, router.router_from_tcp(listen)).await?;
-        let resp = read_body(req).await.unwrap();
-        assert_eq!(super::root::toshi_info(), resp);
-        Ok(())
-    }
-
-    #[tokio::test]
-    async fn test_not_found() -> Result<(), Box<dyn std::error::Error>> {
-        let catalog = create_test_catalog("test_index");
-        let router = Router::new(catalog, Arc::new(AtomicBool::new(false)));
-        let (listen, ts) = TestServer::new()?;
-        let req = Request::get(ts.uri("/asdf/asdf")?).body(Body::empty())?;
-
-        let req = ts.get(req, router.router_from_tcp(listen)).await?;
-        assert_eq!(req.status(), StatusCode::NOT_FOUND);
-        Ok(())
-    }
->>>>>>> f95360b1
 }